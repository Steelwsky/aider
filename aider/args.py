#!/usr/bin/env python

import argparse
import os
import sys

import configargparse

from aider import __version__
from aider.constants import APP_NAME
from aider.args_formatter import (
    DotEnvFormatter,
    MarkdownHelpFormatter,
    YamlHelpFormatter,
)

from .dump import dump  # noqa: F401


def default_env_file(git_root):
    return os.path.join(git_root, ".env") if git_root else ".env"


def get_parser(default_config_files, git_root):
    parser = configargparse.ArgumentParser(
        description=f"{APP_NAME} is AI pair programming in your terminal",
        add_config_file_help=True,
        default_config_files=default_config_files,
        config_file_parser_class=configargparse.YAMLConfigFileParser,
        auto_env_var_prefix="AIDER_",
    )
    group = parser.add_argument_group("Main")
    group.add_argument(
        "files", metavar="FILE", nargs="*", help="files to edit with an LLM (optional)"
    )
    group.add_argument(
        "--openai-api-key",
        metavar="OPENAI_API_KEY",
        env_var="OPENAI_API_KEY",
        help="Specify the OpenAI API key",
    )
    group.add_argument(
        "--anthropic-api-key",
        metavar="ANTHROPIC_API_KEY",
        env_var="ANTHROPIC_API_KEY",
        help="Specify the Anthropic API key",
    )
    group.add_argument(
        "--model",
        metavar="MODEL",
        default=None,
        help="Specify the model to use for the main chat",
    )
    opus_model = "claude-3-opus-20240229"
    group.add_argument(
        "--opus",
        action="store_const",
        dest="model",
        const=opus_model,
        help=f"Use {opus_model} model for the main chat",
    )
    sonnet_model = "claude-3-5-sonnet-20241022"
    group.add_argument(
        "--sonnet",
        action="store_const",
        dest="model",
        const=sonnet_model,
        help=f"Use {sonnet_model} model for the main chat",
    )
    haiku_model = "claude-3-5-haiku-20241022"
    group.add_argument(
        "--haiku",
        action="store_const",
        dest="model",
        const=haiku_model,
        help=f"Use {haiku_model} model for the main chat",
    )
    gpt_4_model = "gpt-4-0613"
    group.add_argument(
        "--4",
        "-4",
        action="store_const",
        dest="model",
        const=gpt_4_model,
        help=f"Use {gpt_4_model} model for the main chat",
    )
    gpt_4o_model = "gpt-4o-2024-08-06"
    group.add_argument(
        "--4o",
        action="store_const",
        dest="model",
        const=gpt_4o_model,
        help=f"Use {gpt_4o_model} model for the main chat",
    )
    gpt_4o_mini_model = "gpt-4o-mini"
    group.add_argument(
        "--mini",
        action="store_const",
        dest="model",
        const=gpt_4o_mini_model,
        help=f"Use {gpt_4o_mini_model} model for the main chat",
    )
    gpt_4_turbo_model = "gpt-4-1106-preview"
    group.add_argument(
        "--4-turbo",
        action="store_const",
        dest="model",
        const=gpt_4_turbo_model,
        help=f"Use {gpt_4_turbo_model} model for the main chat",
    )
    gpt_3_model_name = "gpt-3.5-turbo"
    group.add_argument(
        "--35turbo",
        "--35-turbo",
        "--3",
        "-3",
        action="store_const",
        dest="model",
        const=gpt_3_model_name,
        help=f"Use {gpt_3_model_name} model for the main chat",
    )
    deepseek_model = "deepseek/deepseek-coder"
    group.add_argument(
        "--deepseek",
        action="store_const",
        dest="model",
        const=deepseek_model,
        help=f"Use {deepseek_model} model for the main chat",
    )
    o1_mini_model = "o1-mini"
    group.add_argument(
        "--o1-mini",
        action="store_const",
        dest="model",
        const=o1_mini_model,
        help=f"Use {o1_mini_model} model for the main chat",
    )
    o1_preview_model = "o1-preview"
    group.add_argument(
        "--o1-preview",
        action="store_const",
        dest="model",
        const=o1_preview_model,
        help=f"Use {o1_preview_model} model for the main chat",
    )

    ##########
    group = parser.add_argument_group("Model Settings")
    group.add_argument(
        "--list-models",
        "--models",
        metavar="MODEL",
        help="List known models which match the (partial) MODEL name",
    )
    group.add_argument(
        "--openai-api-base",
        metavar="OPENAI_API_BASE",
        env_var="OPENAI_API_BASE",
        help="Specify the api base url",
    )
    group.add_argument(
        "--openai-api-type",
        metavar="OPENAI_API_TYPE",
        env_var="OPENAI_API_TYPE",
        help="Specify the api_type",
    )
    group.add_argument(
        "--openai-api-version",
        metavar="OPENAI_API_VERSION",
        env_var="OPENAI_API_VERSION",
        help="Specify the api_version",
    )
    group.add_argument(
        "--openai-api-deployment-id",
        metavar="OPENAI_API_DEPLOYMENT_ID",
        env_var="OPENAI_API_DEPLOYMENT_ID",
        help="Specify the deployment_id",
    )
    group.add_argument(
        "--openai-organization-id",
        metavar="OPENAI_ORGANIZATION_ID",
        env_var="OPENAI_ORGANIZATION_ID",
        help="Specify the OpenAI organization ID",
    )
    group.add_argument(
        "--model-settings-file",
        metavar="MODEL_SETTINGS_FILE",
        default=f".{APP_NAME.lower()}.model.settings.yml",
        help=f"Specify a file with {APP_NAME} model settings for unknown models",
    )
    group.add_argument(
        "--model-metadata-file",
        metavar="MODEL_METADATA_FILE",
        default=f".{APP_NAME.lower()}.model.metadata.json",
        help="Specify a file with context window and costs for unknown models",
    )
    group.add_argument(
        "--alias",
        action="append",
        metavar="ALIAS:MODEL",
        help="Add a model alias (can be used multiple times)",
    )
    group.add_argument(
        "--verify-ssl",
        action=argparse.BooleanOptionalAction,
        default=True,
        help="Verify the SSL cert when connecting to models (default: True)",
    )
    group.add_argument(
        "--edit-format",
        "--chat-mode",
        metavar="EDIT_FORMAT",
        default=None,
        help="Specify what edit format the LLM should use (default depends on model)",
    )
    group.add_argument(
        "--architect",
        action="store_const",
        dest="edit_format",
        const="architect",
        help="Use architect edit format for the main chat",
    )
    group.add_argument(
        "--weak-model",
        metavar="WEAK_MODEL",
        default=None,
        help=(
            "Specify the model to use for commit messages and chat history summarization (default"
            " depends on --model)"
        ),
    )
    group.add_argument(
        "--editor-model",
        metavar="EDITOR_MODEL",
        default=None,
        help="Specify the model to use for editor tasks (default depends on --model)",
    )
    group.add_argument(
        "--editor-edit-format",
        metavar="EDITOR_EDIT_FORMAT",
        default=None,
        help="Specify the edit format for the editor model (default: depends on editor model)",
    )
    group.add_argument(
        "--show-model-warnings",
        action=argparse.BooleanOptionalAction,
        default=True,
        help="Only work with models that have meta-data available (default: True)",
    )
    group.add_argument(
        "--max-chat-history-tokens",
        type=int,
        default=None,
        help=(
            "Soft limit on tokens for chat history, after which summarization begins."
            " If unspecified, defaults to the model's max_chat_history_tokens."
        ),
    )
    # This is a duplicate of the argument in the preparser and is a no-op by this time of
    # argument parsing, but it's here so that the help is displayed as expected.
    group.add_argument(
        "--env-file",
        metavar="ENV_FILE",
        default=default_env_file(git_root),
        help="Specify the .env file to load (default: .env in git root)",
    )

    ##########
    group = parser.add_argument_group("Cache Settings")
    group.add_argument(
        "--cache-prompts",
        action=argparse.BooleanOptionalAction,
        default=False,
        help="Enable caching of prompts (default: False)",
    )
    group.add_argument(
        "--cache-keepalive-pings",
        type=int,
        default=0,
        help="Number of times to ping at 5min intervals to keep prompt cache warm (default: 0)",
    )

    ##########
    group = parser.add_argument_group("Repomap Settings")
    group.add_argument(
        "--map-tokens",
        type=int,
        default=None,
        help="Suggested number of tokens to use for repo map, use 0 to disable (default: 1024)",
    )
    group.add_argument(
        "--map-refresh",
        choices=["auto", "always", "files", "manual"],
        default="auto",
        help=(
            "Control how often the repo map is refreshed. Options: auto, always, files, manual"
            " (default: auto)"
        ),
    )
    group.add_argument(
        "--map-multiplier-no-files",
        type=float,
        default=2,
        help="Multiplier for map tokens when no files are specified (default: 2)",
    )

    ##########
    group = parser.add_argument_group("History Files")
    default_input_history_file = (
        os.path.join(git_root, f".{APP_NAME.lower()}.input.history") if git_root else f".{APP_NAME}.input.history"
    )
    default_chat_history_file = (
        os.path.join(git_root, f".{APP_NAME.lower()}.chat.history.md") if git_root else f".{APP_NAME}.chat.history.md"
    )
    group.add_argument(
        "--input-history-file",
        metavar="INPUT_HISTORY_FILE",
        default=default_input_history_file,
        help=f"Specify the chat input history file (default: {default_input_history_file})",
    )
    group.add_argument(
        "--chat-history-file",
        metavar="CHAT_HISTORY_FILE",
        default=default_chat_history_file,
        help=f"Specify the chat history file (default: {default_chat_history_file})",
    )
    group.add_argument(
        "--restore-chat-history",
        action=argparse.BooleanOptionalAction,
        default=False,
        help="Restore the previous chat history messages (default: False)",
    )
    group.add_argument(
        "--llm-history-file",
        metavar="LLM_HISTORY_FILE",
        default=None,
        help="Log the conversation with the LLM to this file",
    )

    ##########
    group = parser.add_argument_group("Output Settings")
    group.add_argument(
        "--dark-mode",
        action="store_true",
        help="Use colors suitable for a dark terminal background (default: False)",
        default=False,
    )
    group.add_argument(
        "--light-mode",
        action="store_true",
        help="Use colors suitable for a light terminal background (default: False)",
        default=False,
    )
    group.add_argument(
        "--pretty",
        action=argparse.BooleanOptionalAction,
        default=True,
        help="Enable/disable pretty, colorized output (default: True)",
    )
    group.add_argument(
        "--stream",
        action=argparse.BooleanOptionalAction,
        default=True,
        help="Enable/disable streaming responses (default: True)",
    )
    group.add_argument(
        "--user-input-color",
        default="#00cc00",
        help="Set the color for user input (default: #00cc00)",
    )
    group.add_argument(
        "--tool-output-color",
        default=None,
        help="Set the color for tool output (default: None)",
    )
    group.add_argument(
        "--tool-error-color",
        default="#FF2222",
        help="Set the color for tool error messages (default: #FF2222)",
    )
    group.add_argument(
        "--tool-warning-color",
        default="#FFA500",
        help="Set the color for tool warning messages (default: #FFA500)",
    )
    group.add_argument(
        "--assistant-output-color",
        default="#0088ff",
        help="Set the color for assistant output (default: #0088ff)",
    )
    group.add_argument(
        "--completion-menu-color",
        metavar="COLOR",
        default=None,
        help="Set the color for the completion menu (default: terminal's default text color)",
    )
    group.add_argument(
        "--completion-menu-bg-color",
        metavar="COLOR",
        default=None,
        help=(
            "Set the background color for the completion menu (default: terminal's default"
            " background color)"
        ),
    )
    group.add_argument(
        "--completion-menu-current-color",
        metavar="COLOR",
        default=None,
        help=(
            "Set the color for the current item in the completion menu (default: terminal's default"
            " background color)"
        ),
    )
    group.add_argument(
        "--completion-menu-current-bg-color",
        metavar="COLOR",
        default=None,
        help=(
            "Set the background color for the current item in the completion menu (default:"
            " terminal's default text color)"
        ),
    )
    group.add_argument(
        "--code-theme",
        default="default",
        help=(
            "Set the markdown code theme (default: default, other options include monokai,"
            " solarized-dark, solarized-light)"
        ),
    )
    group.add_argument(
        "--show-diffs",
        action="store_true",
        help="Show diffs when committing changes (default: False)",
        default=False,
    )

    ##########
    group = parser.add_argument_group("Git Settings")
    group.add_argument(
        "--git",
        action=argparse.BooleanOptionalAction,
        default=True,
        help="Enable/disable looking for a git repo (default: True)",
    )
    group.add_argument(
        "--gitignore",
        action=argparse.BooleanOptionalAction,
        default=True,
        help="Enable/disable adding internal files to .gitignore (default: True)",
    )
    default_aiderignore_file = (
        os.path.join(git_root, ".aiderignore") if git_root else ".aiderignore"
    )
    group.add_argument(
        "--ftgdtdgg",
        metavar="AIDERIGNORE",
        default=default_aiderignore_file,
        help="Specify the {APP_NAME} ignore file",
    )
    group.add_argument(
        "--subtree-only",
        action="store_true",
        help="Only consider files in the current subtree of the git repository",
        default=False,
    )
    group.add_argument(
        "--auto-commits",
        action=argparse.BooleanOptionalAction,
        default=True,
        help="Enable/disable auto commit of LLM changes (default: True)",
    )
    group.add_argument(
        "--dirty-commits",
        action=argparse.BooleanOptionalAction,
        default=True,
        help="Enable/disable commits when repo is found dirty (default: True)",
    )
    group.add_argument(
        "--attribute-author",
        action=argparse.BooleanOptionalAction,
        default=True,
        help=f"Attribute {APP_NAME} code changes in the git author name (default: True)",
    )
    group.add_argument(
        "--attribute-committer",
        action=argparse.BooleanOptionalAction,
        default=True,
        help=f"Attribute {APP_NAME} commits in the git committer name (default: True)",
    )
    group.add_argument(
        "--attribute-commit-message-author",
        action=argparse.BooleanOptionalAction,
        default=False,
        help=f"Prefix commit messages with '{APP_NAME}: ' if {APP_NAME} authored the changes (default: False)",
    )
    group.add_argument(
        "--attribute-commit-message-committer",
        action=argparse.BooleanOptionalAction,
        default=False,
        help=f"Prefix all commit messages with '{APP_NAME}: ' (default: False)",
    )
    group.add_argument(
        "--commit",
        action="store_true",
        help="Commit all pending changes with a suitable commit message, then exit",
        default=False,
    )
    group.add_argument(
        "--commit-prompt",
        metavar="PROMPT",
        help="Specify a custom prompt for generating commit messages",
    )
    group.add_argument(
        "--dry-run",
        action=argparse.BooleanOptionalAction,
        default=False,
        help="Perform a dry run without modifying files (default: False)",
    )
    group.add_argument(
        "--skip-sanity-check-repo",
        action="store_true",
        help="Skip the sanity check for the git repository (default: False)",
        default=False,
    )
    group = parser.add_argument_group("Fixing and committing")
    group.add_argument(
        "--lint",
        action="store_true",
        help="Lint and fix provided files, or dirty files if none provided",
        default=False,
    )
    group.add_argument(
        "--lint-cmd",
        action="append",
        help=(
            'Specify lint commands to run for different languages, eg: "python: flake8'
            ' --select=..." (can be used multiple times)'
        ),
        default=[],
    )
    group.add_argument(
        "--auto-lint",
        action=argparse.BooleanOptionalAction,
        default=True,
        help="Enable/disable automatic linting after changes (default: True)",
    )
    group.add_argument(
        "--test-cmd",
        help="Specify command to run tests",
        default=[],
    )
    group.add_argument(
        "--auto-test",
        action=argparse.BooleanOptionalAction,
        default=False,
        help="Enable/disable automatic testing after changes (default: False)",
    )
    group.add_argument(
        "--test",
        action="store_true",
        help="Run tests and fix problems found",
        default=False,
    )

    ##########
    group = parser.add_argument_group("Analytics")
    group.add_argument(
        "--analytics",
        action=argparse.BooleanOptionalAction,
        default=None,
        help="Enable/disable analytics for current session (default: random)",
    )
    group.add_argument(
        "--analytics-log",
        metavar="ANALYTICS_LOG_FILE",
        help="Specify a file to log analytics events",
    )
    group.add_argument(
        "--analytics-disable",
        action="store_true",
        help="Permanently disable analytics",
        default=False,
    )

    group = parser.add_argument_group("Other Settings")
    group.add_argument(
        "--file",
        action="append",
        metavar="FILE",
        help="specify a file to edit (can be used multiple times)",
    )
    group.add_argument(
        "--read",
        action="append",
        metavar="FILE",
        help="specify a read-only file (can be used multiple times)",
    )
    group.add_argument(
        "--vim",
        action="store_true",
        help="Use VI editing mode in the terminal (default: False)",
        default=False,
    )
    group.add_argument(
        "--chat-language",
        metavar="CHAT_LANGUAGE",
        default=None,
        help="Specify the language to use in the chat (default: None, uses system settings)",
    )
    group.add_argument(
        "--version",
        action="version",
        version=f"%(prog)s {__version__}",
        help="Show the version number and exit",
    )
<<<<<<< HEAD
    # group.add_argument(
    #     "--just-check-update",
    #     action="store_true",
    #     help="Check for updates and return status in the exit code",
    #     default=False,
    # )
    # group.add_argument(
    #     "--check-update",
    #     action=argparse.BooleanOptionalAction,
    #     help=f"Check for new {APP_NAME} versions on launch",
    #     default=True,
    # )
    # group.add_argument(
    #     "--install-main-branch",
    #     action="store_true",
    #     help="Install the latest version from the main branch",
    #     default=False,
    # )
    # group.add_argument(
    #     "--upgrade",
    #     "--update",
    #     action="store_true",
    #     help=f"Upgrade {APP_NAME} to the latest version from PyPI",
    #     default=False,
    # )
=======
    group.add_argument(
        "--just-check-update",
        action="store_true",
        help="Check for updates and return status in the exit code",
        default=False,
    )
    group.add_argument(
        "--check-update",
        action=argparse.BooleanOptionalAction,
        help="Check for new aider versions on launch",
        default=True,
    )
    group.add_argument(
        "--show-release-notes",
        action=argparse.BooleanOptionalAction,
        help="Show release notes on first run of new version (default: None, ask user)",
        default=None,
    )
    group.add_argument(
        "--install-main-branch",
        action="store_true",
        help="Install the latest version from the main branch",
        default=False,
    )
    group.add_argument(
        "--upgrade",
        "--update",
        action="store_true",
        help="Upgrade aider to the latest version from PyPI",
        default=False,
    )
>>>>>>> 37854156
    group.add_argument(
        "--apply",
        metavar="FILE",
        help="Apply the changes from the given file instead of running the chat (debug)",
    )
    group.add_argument(
        "--apply-clipboard-edits",
        action="store_true",
        help="Apply clipboard contents as edits using the main model's editor format",
        default=False,
    )
    group.add_argument(
        "--yes-always",
        action="store_true",
        help="Always say yes to every confirmation",
        default=None,
    )
    group.add_argument(
        "-v",
        "--verbose",
        action="store_true",
        help="Enable verbose output",
        default=False,
    )
    group.add_argument(
        "--show-repo-map",
        action="store_true",
        help="Print the repo map and exit (debug)",
        default=False,
    )
    group.add_argument(
        "--show-prompts",
        action="store_true",
        help="Print the system prompts and exit (debug)",
        default=False,
    )
    group.add_argument(
        "--exit",
        action="store_true",
        help="Do all startup activities then exit before accepting user input (debug)",
        default=False,
    )
    group.add_argument(
        "--message",
        "--msg",
        "-m",
        metavar="COMMAND",
        help=(
            "Specify a single message to send the LLM, process reply then exit (disables chat mode)"
        ),
    )
    group.add_argument(
        "--message-file",
        "-f",
        metavar="MESSAGE_FILE",
        help=(
            "Specify a file containing the message to send the LLM, process reply, then exit"
            " (disables chat mode)"
        ),
    )
    group.add_argument(
        "--load",
        metavar="LOAD_FILE",
        help="Load and execute /commands from a file on launch",
    )
    group.add_argument(
        "--encoding",
        default="utf-8",
        help="Specify the encoding for input and output (default: utf-8)",
    )
    # group.add_argument(
    #     "-c",
    #     "--config",
    #     is_config_file=True,
    #     metavar="CONFIG_FILE",
    #     help=(
    #         "Specify the config file (default: search for .aider.conf.yml in git root, cwd"
    #         " or home directory)"
    #     ),
    # )
    group.add_argument(
        "--gui",
        "--browser",
<<<<<<< HEAD
        action="store_true",
        help=f"Run {APP_NAME} in your browser",
=======
        action=argparse.BooleanOptionalAction,
        help="Run aider in your browser (default: False)",
>>>>>>> 37854156
        default=False,
    )
    group.add_argument(
        "--suggest-shell-commands",
        action=argparse.BooleanOptionalAction,
        default=True,
        help="Enable/disable suggesting shell commands (default: True)",
    )
    group.add_argument(
<<<<<<< HEAD
        "--pdf-file",
        metavar="PDF_FILE",
        help="Specify a PDF file to parse using llama_parser",
    )
    # TODO may be remove
    group.add_argument(
        "--forced-path",
        metavar="FORCED_PATH",
        help="Specify a directory to work with",
=======
        "--fancy-input",
        action=argparse.BooleanOptionalAction,
        default=True,
        help="Enable/disable fancy input with history and completion (default: True)",
    )
    group.add_argument(
        "--detect-urls",
        action=argparse.BooleanOptionalAction,
        default=True,
        help="Enable/disable detection and offering to add URLs to chat (default: True)",
    )
    group.add_argument(
        "--editor",
        help="Specify which editor to use for the /editor command",
>>>>>>> 37854156
    )

    ##########
    group = parser.add_argument_group("Voice Settings")
    group.add_argument(
        "--voice-format",
        metavar="VOICE_FORMAT",
        default="wav",
        choices=["wav", "mp3", "webm"],
        help="Audio format for voice recording (default: wav). webm and mp3 require ffmpeg",
    )
    group.add_argument(
        "--voice-language",
        metavar="VOICE_LANGUAGE",
        default="en",
        help="Specify the language for voice using ISO 639-1 code (default: auto)",
    )

    return parser


def get_md_help():
    os.environ["COLUMNS"] = "70"
    sys.argv = ["aider"]
    parser = get_parser([], None)

    # This instantiates all the action.env_var values
    parser.parse_known_args()

    parser.formatter_class = MarkdownHelpFormatter

    return argparse.ArgumentParser.format_help(parser)


def get_sample_yaml():
    os.environ["COLUMNS"] = "100"
    sys.argv = ["aider"]
    parser = get_parser([], None)

    # This instantiates all the action.env_var values
    parser.parse_known_args()

    parser.formatter_class = YamlHelpFormatter

    return argparse.ArgumentParser.format_help(parser)


def get_sample_dotenv():
    os.environ["COLUMNS"] = "120"
    sys.argv = ["aider"]
    parser = get_parser([], None)

    # This instantiates all the action.env_var values
    parser.parse_known_args()

    parser.formatter_class = DotEnvFormatter

    return argparse.ArgumentParser.format_help(parser)


def main():
    arg = sys.argv[1] if len(sys.argv[1:]) else None

    if arg == "md":
        print(get_md_help())
    elif arg == "dotenv":
        print(get_sample_dotenv())
    else:
        print(get_sample_yaml())


if __name__ == "__main__":
    status = main()
    sys.exit(status)<|MERGE_RESOLUTION|>--- conflicted
+++ resolved
@@ -615,7 +615,6 @@
         version=f"%(prog)s {__version__}",
         help="Show the version number and exit",
     )
-<<<<<<< HEAD
     # group.add_argument(
     #     "--just-check-update",
     #     action="store_true",
@@ -629,7 +628,13 @@
     #     default=True,
     # )
     # group.add_argument(
-    #     "--install-main-branch",
+    #     "--show-release-notes",
+        action=argparse.BooleanOptionalAction,
+        help="Show release notes on first run of new version (default: None, ask user)",
+        default=None,
+    )
+    group.add_argument(
+        "--install-main-branch",
     #     action="store_true",
     #     help="Install the latest version from the main branch",
     #     default=False,
@@ -641,39 +646,6 @@
     #     help=f"Upgrade {APP_NAME} to the latest version from PyPI",
     #     default=False,
     # )
-=======
-    group.add_argument(
-        "--just-check-update",
-        action="store_true",
-        help="Check for updates and return status in the exit code",
-        default=False,
-    )
-    group.add_argument(
-        "--check-update",
-        action=argparse.BooleanOptionalAction,
-        help="Check for new aider versions on launch",
-        default=True,
-    )
-    group.add_argument(
-        "--show-release-notes",
-        action=argparse.BooleanOptionalAction,
-        help="Show release notes on first run of new version (default: None, ask user)",
-        default=None,
-    )
-    group.add_argument(
-        "--install-main-branch",
-        action="store_true",
-        help="Install the latest version from the main branch",
-        default=False,
-    )
-    group.add_argument(
-        "--upgrade",
-        "--update",
-        action="store_true",
-        help="Upgrade aider to the latest version from PyPI",
-        default=False,
-    )
->>>>>>> 37854156
     group.add_argument(
         "--apply",
         metavar="FILE",
@@ -757,13 +729,8 @@
     group.add_argument(
         "--gui",
         "--browser",
-<<<<<<< HEAD
-        action="store_true",
-        help=f"Run {APP_NAME} in your browser",
-=======
-        action=argparse.BooleanOptionalAction,
-        help="Run aider in your browser (default: False)",
->>>>>>> 37854156
+        action=argparse.BooleanOptionalAction,
+        help=f"Run {APP_NAME} in your browser (default: False)",
         default=False,
     )
     group.add_argument(
@@ -773,7 +740,22 @@
         help="Enable/disable suggesting shell commands (default: True)",
     )
     group.add_argument(
-<<<<<<< HEAD
+        "--fancy-input",
+        action=argparse.BooleanOptionalAction,
+        default=True,
+        help="Enable/disable fancy input with history and completion (default: True)",
+    )
+    group.add_argument(
+        "--detect-urls",
+        action=argparse.BooleanOptionalAction,
+        default=True,
+        help="Enable/disable detection and offering to add URLs to chat (default: True)",
+    )
+    group.add_argument(
+        "--editor",
+        help="Specify which editor to use for the /editor command",
+    )
+    group.add_argument(
         "--pdf-file",
         metavar="PDF_FILE",
         help="Specify a PDF file to parse using llama_parser",
@@ -783,22 +765,6 @@
         "--forced-path",
         metavar="FORCED_PATH",
         help="Specify a directory to work with",
-=======
-        "--fancy-input",
-        action=argparse.BooleanOptionalAction,
-        default=True,
-        help="Enable/disable fancy input with history and completion (default: True)",
-    )
-    group.add_argument(
-        "--detect-urls",
-        action=argparse.BooleanOptionalAction,
-        default=True,
-        help="Enable/disable detection and offering to add URLs to chat (default: True)",
-    )
-    group.add_argument(
-        "--editor",
-        help="Specify which editor to use for the /editor command",
->>>>>>> 37854156
     )
 
     ##########
