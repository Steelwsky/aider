--- conflicted
+++ resolved
@@ -15,14 +15,9 @@
 import importlib_resources
 from dotenv import load_dotenv
 from prompt_toolkit.enums import EditingMode
-<<<<<<< HEAD
-from aider import __version__, models, utils
+from aider import __version__, models, urls, utils
 from aider.llama_parse_pdf import parse_pdf
-=======
-
-from aider import __version__, models, urls, utils
 from aider.analytics import Analytics
->>>>>>> 37854156
 from aider.args import get_parser
 from aider.coders import Coder
 from aider.coders.base_coder import UnknownEditFormat
@@ -108,26 +103,17 @@
     repo = None
 
     if git_root:
-<<<<<<< HEAD
-        repo = git.Repo(git_root)
-    elif Path.cwd() == Path.home():
-        io.tool_warning(f"You should probably run {APP_NAME} in a directory, not your home dir.")
-        return
-    elif io.confirm_ask(f"No git repo found, create one to track {APP_NAME}'s changes (recommended)?"):
-        git_root = str(Path.cwd().resolve())
-=======
         try:
             repo = git.Repo(git_root)
         except ANY_GIT_ERROR:
             pass
     elif cwd == Path.home():
-        io.tool_warning("You should probably run aider in a directory, not your home dir.")
+        io.tool_warning(f"You should probably run {APP_NAME} in a directory, not your home dir.")
         return
     elif cwd and io.confirm_ask(
-        "No git repo found, create one to track aider's changes (recommended)?"
+        f"No git repo found, create one to track {APP_NAME}'s changes (recommended)?"
     ):
         git_root = str(cwd.resolve())
->>>>>>> 37854156
         repo = make_new_repo(git_root, io)
 
     if not repo:
@@ -165,21 +151,13 @@
 
     try:
         repo = git.Repo(git_root)
-<<<<<<< HEAD
-        if repo.ignored(f".{APP_NAME.lower()}"):
-=======
-        if repo.ignored(".aider") and repo.ignored(".env"):
->>>>>>> 37854156
+        if repo.ignored(f".{APP_NAME.lower()}") and repo.ignored(".env"):
             return
     except ANY_GIT_ERROR:
         pass
 
-<<<<<<< HEAD
-    pat = f".{APP_NAME.lower()}*"
-=======
-    patterns = [".aider*", ".env"]
+    patterns = [f".{APP_NAME.lower()}*", ".env"]
     patterns_to_add = []
->>>>>>> 37854156
 
     gitignore_file = Path(git_root) / ".gitignore"
     if gitignore_file.exists():
@@ -234,26 +212,8 @@
 
     print("CONTROL-C to exit...")
 
-<<<<<<< HEAD
     if getattr(sys, 'frozen', False):
         base_path = os.path.join(os.path.dirname(sys.executable), '_internal', 'aider')
-=======
-    target = gui.__file__
-
-    st_args = ["run", target]
-
-    st_args += [
-        "--browser.gatherUsageStats=false",
-        "--runner.magicEnabled=false",
-        "--server.runOnSave=false",
-    ]
-
-    # https://github.com/Aider-AI/aider/issues/2193
-    is_dev = "-dev" in str(__version__)
-
-    if is_dev:
-        print("Watching for file changes.")
->>>>>>> 37854156
     else:
         base_path = os.path.dirname(os.path.abspath(__file__))
     script_path = os.path.join(base_path, 'gui.py')
@@ -381,10 +341,6 @@
 
 
 def register_litellm_models(git_root, model_metadata_fname, io, verbose=False):
-<<<<<<< HEAD
-    model_metatdata_files = generate_search_path_list(
-        f".{APP_NAME.lower()}.model.metadata.json", git_root, model_metadata_fname
-=======
     model_metatdata_files = []
 
     # Add the resource file path
@@ -392,8 +348,7 @@
     model_metatdata_files.append(str(resource_metadata))
 
     model_metatdata_files += generate_search_path_list(
-        ".aider.model.metadata.json", git_root, model_metadata_fname
->>>>>>> 37854156
+        f".{APP_NAME.lower()}.model.metadata.json", git_root, model_metadata_fname
     )
 
     try:
@@ -431,13 +386,8 @@
     if bad_ver:
         io.tool_error(f"{APP_NAME} only works with git repos with version number 1 or 2.")
         io.tool_output("You may be able to convert your repo: git update-index --index-version=2")
-<<<<<<< HEAD
         io.tool_output(f"Or run {APP_NAME} --no-git to proceed without using git.")
-        # io.tool_output("https://github.com/paul-gauthier/aider/issues/211")
-=======
-        io.tool_output("Or run aider --no-git to proceed without using git.")
-        io.offer_url(urls.git_index_version, "Open documentation url for more info?")
->>>>>>> 37854156
+        # io.offer_url(urls.git_index_version, "Open documentation url for more info?")
         return False
 
     io.tool_error("Unable to read git repository, it may be corrupt?")
@@ -464,7 +414,7 @@
         '--openai-api-key', os.environ.get('APP_API_KEY'),
         '--openai-api-base', os.environ.get('APP_API_BASE'),
         '--browser',
-    ]  
+    ]
 
     # os.environ["HUGGINGFACE_API_KEY"] = os.getenv("HUGGINGFACE_API_KEY")
     os.environ["HUGGINGFACE_API_KEY"] = "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"
@@ -609,15 +559,10 @@
     analytics.event("launched")
 
     if args.gui and not return_coder:
-<<<<<<< HEAD
         # if not check_streamlit_install(io):
         #     return
         print('[***args.gui and not return_coder***]')
-=======
-        if not check_streamlit_install(io):
-            return
         analytics.event("gui session")
->>>>>>> 37854156
         launch_gui(argv)
         return
 
@@ -1004,14 +949,9 @@
                 coder.show_announcements()
 
 
-<<<<<<< HEAD
-def check_and_load_imports(io, verbose=False):
-    installs_file = Path.home() / f".{APP_NAME.lower()}" / "installs.json"
-=======
 def is_first_run_of_new_version(io, verbose=False):
     """Check if this is the first run of a new version/executable combination"""
-    installs_file = Path.home() / ".aider" / "installs.json"
->>>>>>> 37854156
+    installs_file = Path.home() / f".{APP_NAME.lower()}" / "installs.json"
     key = (__version__, sys.executable)
 
     if verbose:
@@ -1059,14 +999,9 @@
                 load_slow_imports(swallow=False)
             except Exception as err:
                 io.tool_error(str(err))
-<<<<<<< HEAD
                 io.tool_output(
                     f"Error loading required imports. Did you install {APP_NAME} properly?")
-                # io.tool_output("https://aider.chat/docs/install/install.html")
-=======
-                io.tool_output("Error loading required imports. Did you install aider properly?")
-                io.offer_url(urls.install_properly, "Open documentation url for more info?")
->>>>>>> 37854156
+                # io.offer_url(urls.install_properly, "Open documentation url for more info?")
                 sys.exit(1)
 
             if verbose:
