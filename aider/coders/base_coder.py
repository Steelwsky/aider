--- conflicted
+++ resolved
@@ -1410,12 +1410,9 @@
             res.append("- Use /clear to clear the chat history.")
             res.append("- Break your code into smaller source files.")
 
-<<<<<<< HEAD
         res.append("")
         # res.append(f"For more info: {urls.token_limits}")
 
-=======
->>>>>>> 37854156
         res = "".join([line + "\n" for line in res])
         self.io.tool_error(res)
         self.io.offer_url(urls.token_limits)
