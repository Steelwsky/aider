import difflib
import json
import math
import os
import platform
import sys
import time
from dataclasses import dataclass, fields
from pathlib import Path
from typing import Optional

import json5
import yaml
from PIL import Image

from aider.dump import dump  # noqa: F401
from aider.llm import litellm
from aider.constants import APP_NAME

DEFAULT_MODEL_NAME = "gpt-4o"
ANTHROPIC_BETA_HEADER = "prompt-caching-2024-07-31,pdfs-2024-09-25"

OPENAI_MODELS = """
gpt-4
gpt-4o
gpt-4o-2024-05-13
gpt-4-turbo-preview
gpt-4-0314
gpt-4-0613
gpt-4-32k
gpt-4-32k-0314
gpt-4-32k-0613
gpt-4-turbo
gpt-4-turbo-2024-04-09
gpt-4-1106-preview
gpt-4-0125-preview
gpt-4-vision-preview
gpt-4-1106-vision-preview
gpt-4o-mini
gpt-4o-mini-2024-07-18
gpt-3.5-turbo
gpt-3.5-turbo-0301
gpt-3.5-turbo-0613
gpt-3.5-turbo-1106
gpt-3.5-turbo-0125
gpt-3.5-turbo-16k
gpt-3.5-turbo-16k-0613
"""

OPENAI_MODELS = [ln.strip() for ln in OPENAI_MODELS.splitlines() if ln.strip()]

ANTHROPIC_MODELS = """
claude-2
claude-2.1
claude-3-haiku-20240307
claude-3-5-haiku-20241022
claude-3-opus-20240229
claude-3-sonnet-20240229
claude-3-5-sonnet-20240620
claude-3-5-sonnet-20241022
"""

ANTHROPIC_MODELS = [ln.strip() for ln in ANTHROPIC_MODELS.splitlines() if ln.strip()]

# Mapping of model aliases to their canonical names
MODEL_ALIASES = {
    # Claude models
    "sonnet": "claude-3-5-sonnet-20241022",
    "haiku": "claude-3-5-haiku-20241022",
    "opus": "claude-3-opus-20240229",
    # GPT models
    "4": "gpt-4-0613",
    "4o": "gpt-4o-2024-08-06",
    "4-turbo": "gpt-4-1106-preview",
    "35turbo": "gpt-3.5-turbo",
    "35-turbo": "gpt-3.5-turbo",
    "3": "gpt-3.5-turbo",
    # Other models
    "deepseek": "deepseek/deepseek-coder",
}


@dataclass
class ModelSettings:
    # Model class needs to have each of these as well
    name: str
    edit_format: str = "whole"
    weak_model_name: Optional[str] = None
    use_repo_map: bool = False
    send_undo_reply: bool = False
    lazy: bool = False
    reminder: str = "user"
    examples_as_sys_msg: bool = False
    extra_params: Optional[dict] = None
    cache_control: bool = False
    caches_by_default: bool = False
    use_system_prompt: bool = True
    use_temperature: bool = True
    streaming: bool = True
    editor_model_name: Optional[str] = None
    editor_edit_format: Optional[str] = None


# https://platform.openai.com/docs/models/gpt-4-and-gpt-4-turbo
# https://platform.openai.com/docs/models/gpt-3-5-turbo
# https://openai.com/pricing

MODEL_SETTINGS = [
    # gpt-3.5
    ModelSettings(
        "gpt-3.5-turbo",
        "whole",
        weak_model_name="gpt-4o-mini",
        reminder="sys",
    ),
    ModelSettings(
        "gpt-3.5-turbo-0125",
        "whole",
        weak_model_name="gpt-4o-mini",
        reminder="sys",
    ),
    ModelSettings(
        "gpt-3.5-turbo-1106",
        "whole",
        weak_model_name="gpt-4o-mini",
        reminder="sys",
    ),
    ModelSettings(
        "gpt-3.5-turbo-0613",
        "whole",
        weak_model_name="gpt-4o-mini",
        reminder="sys",
    ),
    ModelSettings(
        "gpt-3.5-turbo-16k-0613",
        "whole",
        weak_model_name="gpt-4o-mini",
        reminder="sys",
    ),
    # gpt-4
    ModelSettings(
        "gpt-4-turbo-2024-04-09",
        "udiff",
        weak_model_name="gpt-4o-mini",
        use_repo_map=True,
        lazy=True,
        reminder="sys",
    ),
    ModelSettings(
        "gpt-4-turbo",
        "udiff",
        weak_model_name="gpt-4o-mini",
        use_repo_map=True,
        lazy=True,
        reminder="sys",
    ),
    ModelSettings(
        "openai/gpt-4o",
        "diff",
        weak_model_name="gpt-4o-mini",
        use_repo_map=True,
        lazy=True,
        reminder="sys",
        editor_edit_format="editor-diff",
    ),
    ModelSettings(
        "openai/gpt-4o-2024-08-06",
        "diff",
        weak_model_name="gpt-4o-mini",
        use_repo_map=True,
        lazy=True,
        reminder="sys",
    ),
    ModelSettings(
        "gpt-4o-2024-08-06",
        "diff",
        weak_model_name="gpt-4o-mini",
        use_repo_map=True,
        lazy=True,
        reminder="sys",
    ),
    ModelSettings(
        "gpt-4o-2024-11-20",
        "diff",
        weak_model_name="gpt-4o-mini",
        use_repo_map=True,
        lazy=True,
        reminder="sys",
    ),
    ModelSettings(
        "openai/gpt-4o-2024-11-20",
        "diff",
        weak_model_name="gpt-4o-mini",
        use_repo_map=True,
        lazy=True,
        reminder="sys",
    ),
    ModelSettings(
        "gpt-4o",
        "diff",
        weak_model_name="gpt-4o-mini",
        use_repo_map=True,
        lazy=True,
        reminder="sys",
        editor_edit_format="editor-diff",
    ),
    ModelSettings(
        "gpt-4o-mini",
        "whole",
        weak_model_name="gpt-4o-mini",
        lazy=True,
        reminder="sys",
    ),
    ModelSettings(
        "openai/gpt-4o-mini",
        "whole",
        weak_model_name="openai/gpt-4o-mini",
        lazy=True,
        reminder="sys",
    ),
    ModelSettings(
        "gpt-4-0125-preview",
        "udiff",
        weak_model_name="gpt-4o-mini",
        use_repo_map=True,
        lazy=True,
        reminder="sys",
        examples_as_sys_msg=True,
    ),
    ModelSettings(
        "gpt-4-1106-preview",
        "udiff",
        weak_model_name="gpt-4o-mini",
        use_repo_map=True,
        lazy=True,
        reminder="sys",
    ),
    ModelSettings(
        "gpt-4-vision-preview",
        "diff",
        weak_model_name="gpt-4o-mini",
        use_repo_map=True,
        reminder="sys",
    ),
    ModelSettings(
        "gpt-4-0314",
        "diff",
        weak_model_name="gpt-4o-mini",
        use_repo_map=True,
        reminder="sys",
        examples_as_sys_msg=True,
    ),
    ModelSettings(
        "gpt-4-0613",
        "diff",
        weak_model_name="gpt-4o-mini",
        use_repo_map=True,
        reminder="sys",
    ),
    ModelSettings(
        "gpt-4-32k-0613",
        "diff",
        weak_model_name="gpt-4o-mini",
        use_repo_map=True,
        reminder="sys",
    ),
    # Claude
    ModelSettings(
        "claude-3-opus-20240229",
        "diff",
        weak_model_name="claude-3-5-haiku-20241022",
        use_repo_map=True,
    ),
    ModelSettings(
        "openrouter/anthropic/claude-3-opus",
        "diff",
        weak_model_name="openrouter/anthropic/claude-3-5-haiku",
        use_repo_map=True,
    ),
    ModelSettings(
        "claude-3-sonnet-20240229",
        "whole",
        weak_model_name="claude-3-5-haiku-20241022",
    ),
    ModelSettings(
        "claude-3-5-sonnet-20240620",
        "diff",
        weak_model_name="claude-3-5-haiku-20241022",
        editor_model_name="claude-3-5-sonnet-20240620",
        editor_edit_format="editor-diff",
        use_repo_map=True,
        examples_as_sys_msg=True,
        extra_params={
            "extra_headers": {
                "anthropic-beta": ANTHROPIC_BETA_HEADER,
            },
            "max_tokens": 8192,
        },
        cache_control=True,
        reminder="user",
    ),
    ModelSettings(
        "anthropic/claude-3-5-sonnet-20240620",
        "diff",
        weak_model_name="anthropic/claude-3-5-haiku-20241022",
        editor_model_name="anthropic/claude-3-5-sonnet-20240620",
        editor_edit_format="editor-diff",
        use_repo_map=True,
        examples_as_sys_msg=True,
        extra_params={
            "extra_headers": {
                "anthropic-beta": ANTHROPIC_BETA_HEADER,
            },
            "max_tokens": 8192,
        },
        cache_control=True,
        reminder="user",
    ),
    ModelSettings(
        "anthropic/claude-3-5-sonnet-20241022",
        "diff",
        weak_model_name="anthropic/claude-3-5-haiku-20241022",
        editor_model_name="anthropic/claude-3-5-sonnet-20241022",
        editor_edit_format="editor-diff",
        use_repo_map=True,
        examples_as_sys_msg=True,
        extra_params={
            "extra_headers": {
                "anthropic-beta": ANTHROPIC_BETA_HEADER,
            },
            "max_tokens": 8192,
        },
        cache_control=True,
        reminder="user",
    ),
    ModelSettings(
        "bedrock/anthropic.claude-3-5-sonnet-20241022-v2:0",
        "diff",
        weak_model_name="bedrock/anthropic.claude-3-5-haiku-20241022-v1:0",
        editor_model_name="bedrock/anthropic.claude-3-5-sonnet-20241022-v2:0",
        editor_edit_format="editor-diff",
        use_repo_map=True,
        examples_as_sys_msg=True,
        extra_params={
            "extra_headers": {
                "anthropic-beta": ANTHROPIC_BETA_HEADER,
            },
            "max_tokens": 8192,
        },
        cache_control=True,
        reminder="user",
    ),
    ModelSettings(
        "anthropic/claude-3-5-sonnet-latest",
        "diff",
        weak_model_name="anthropic/claude-3-5-haiku-20241022",
        editor_model_name="anthropic/claude-3-5-sonnet-20241022",
        editor_edit_format="editor-diff",
        use_repo_map=True,
        examples_as_sys_msg=True,
        extra_params={
            "extra_headers": {
                "anthropic-beta": ANTHROPIC_BETA_HEADER,
            },
            "max_tokens": 8192,
        },
        cache_control=True,
        reminder="user",
    ),
    ModelSettings(
        "claude-3-5-sonnet-20241022",
        "diff",
        weak_model_name="claude-3-5-haiku-20241022",
        editor_model_name="claude-3-5-sonnet-20241022",
        editor_edit_format="editor-diff",
        use_repo_map=True,
        examples_as_sys_msg=True,
        extra_params={
            "extra_headers": {
                "anthropic-beta": ANTHROPIC_BETA_HEADER,
            },
            "max_tokens": 8192,
        },
        cache_control=True,
        reminder="user",
    ),
    ModelSettings(
        "anthropic/claude-3-haiku-20240307",
        "whole",
        weak_model_name="anthropic/claude-3-haiku-20240307",
        examples_as_sys_msg=True,
        extra_params={
            "extra_headers": {
                "anthropic-beta": ANTHROPIC_BETA_HEADER,
            },
        },
        cache_control=True,
    ),
    ModelSettings(
        "anthropic/claude-3-5-haiku-20241022",
        "diff",
        weak_model_name="anthropic/claude-3-5-haiku-20241022",
        use_repo_map=True,
        extra_params={
            "extra_headers": {
                "anthropic-beta": ANTHROPIC_BETA_HEADER,
            },
        },
        cache_control=True,
    ),
    ModelSettings(
        "bedrock/anthropic.claude-3-5-haiku-20241022-v1:0",
        "diff",
        weak_model_name="bedrock/anthropic.claude-3-5-haiku-20241022-v1:0",
        use_repo_map=True,
        extra_params={
            "extra_headers": {
                "anthropic-beta": ANTHROPIC_BETA_HEADER,
            },
        },
        cache_control=True,
    ),
    ModelSettings(
        "claude-3-5-haiku-20241022",
        "diff",
        weak_model_name="claude-3-5-haiku-20241022",
        use_repo_map=True,
        examples_as_sys_msg=True,
        extra_params={
            "extra_headers": {
                "anthropic-beta": ANTHROPIC_BETA_HEADER,
            },
        },
        cache_control=True,
    ),
    ModelSettings(
        "vertex_ai/claude-3-5-haiku@20241022",
        "diff",
        weak_model_name="vertex_ai/claude-3-5-haiku@20241022",
        use_repo_map=True,
        extra_params={
            "max_tokens": 4096,
        },
    ),
    ModelSettings(
        "claude-3-haiku-20240307",
        "whole",
        weak_model_name="claude-3-haiku-20240307",
        examples_as_sys_msg=True,
        extra_params={
            "extra_headers": {
                "anthropic-beta": ANTHROPIC_BETA_HEADER,
            },
        },
        cache_control=True,
    ),
    ModelSettings(
        "openrouter/anthropic/claude-3.5-sonnet",
        "diff",
        weak_model_name="openrouter/anthropic/claude-3-5-haiku",
        editor_model_name="openrouter/anthropic/claude-3.5-sonnet",
        editor_edit_format="editor-diff",
        use_repo_map=True,
        examples_as_sys_msg=True,
        extra_params={
            "max_tokens": 8192,
        },
        reminder="user",
        cache_control=True,
    ),
    ModelSettings(
        "openrouter/anthropic/claude-3.5-sonnet:beta",
        "diff",
        weak_model_name="openrouter/anthropic/claude-3-5-haiku:beta",
        editor_model_name="openrouter/anthropic/claude-3.5-sonnet:beta",
        editor_edit_format="editor-diff",
        use_repo_map=True,
        examples_as_sys_msg=True,
        extra_params={
            "max_tokens": 8192,
        },
        reminder="user",
        cache_control=True,
    ),
    # Vertex AI Claude models
    # Does not yet support 8k token
    ModelSettings(
        "vertex_ai/claude-3-5-sonnet@20240620",
        "diff",
        weak_model_name="vertex_ai/claude-3-5-haiku@20241022",
        editor_model_name="vertex_ai/claude-3-5-sonnet@20240620",
        editor_edit_format="editor-diff",
        use_repo_map=True,
        examples_as_sys_msg=True,
        extra_params={
            "max_tokens": 8192,
        },
        reminder="user",
    ),
    ModelSettings(
        "vertex_ai/claude-3-5-sonnet-v2@20241022",
        "diff",
        weak_model_name="vertex_ai/claude-3-5-haiku@20241022",
        editor_model_name="vertex_ai/claude-3-5-sonnet-v2@20241022",
        editor_edit_format="editor-diff",
        use_repo_map=True,
        examples_as_sys_msg=True,
        extra_params={
            "max_tokens": 8192,
        },
        reminder="user",
    ),
    ModelSettings(
        "vertex_ai/claude-3-opus@20240229",
        "diff",
        weak_model_name="vertex_ai/claude-3-5-haiku@20241022",
        use_repo_map=True,
    ),
    ModelSettings(
        "vertex_ai/claude-3-sonnet@20240229",
        "whole",
        weak_model_name="vertex_ai/claude-3-5-haiku@20241022",
    ),
    # Cohere
    ModelSettings(
        "command-r-plus",
        "whole",
        weak_model_name="command-r-plus",
        use_repo_map=True,
    ),
    # New Cohere models
    ModelSettings(
        "command-r-08-2024",
        "whole",
        weak_model_name="command-r-08-2024",
        use_repo_map=True,
    ),
    ModelSettings(
        "command-r-plus-08-2024",
        "whole",
        weak_model_name="command-r-plus-08-2024",
        use_repo_map=True,
    ),
    # Groq llama3
    ModelSettings(
        "groq/llama3-70b-8192",
        "diff",
        weak_model_name="groq/llama3-8b-8192",
        use_repo_map=False,
        send_undo_reply=False,
        examples_as_sys_msg=True,
    ),
    # Openrouter llama3
    ModelSettings(
        "openrouter/meta-llama/llama-3-70b-instruct",
        "diff",
        weak_model_name="openrouter/meta-llama/llama-3-70b-instruct",
        use_repo_map=False,
        send_undo_reply=False,
        examples_as_sys_msg=True,
    ),
    # Gemini
    ModelSettings(
        "gemini/gemini-1.5-pro-002",
        "diff",
        use_repo_map=True,
    ),
    ModelSettings(
        "gemini/gemini-1.5-flash-002",
        "whole",
    ),
    ModelSettings(
        "gemini/gemini-1.5-pro",
        "diff-fenced",
        use_repo_map=True,
    ),
    ModelSettings(
        "gemini/gemini-1.5-pro-latest",
        "diff-fenced",
        use_repo_map=True,
    ),
    ModelSettings(
        "gemini/gemini-1.5-pro-exp-0827",
        "diff-fenced",
        use_repo_map=True,
    ),
    ModelSettings(
        "vertex_ai/gemini-pro-experimental",
        "diff-fenced",
        use_repo_map=True,
    ),
    ModelSettings(
        "gemini/gemini-1.5-flash-exp-0827",
        "whole",
        use_repo_map=False,
        send_undo_reply=False,
    ),
    ModelSettings(
        "deepseek/deepseek-chat",
        "diff",
        use_repo_map=True,
        examples_as_sys_msg=True,
        reminder="sys",
        extra_params={
            "max_tokens": 8192,
        },
    ),
    ModelSettings(
        "deepseek/deepseek-coder",
        "diff",
        use_repo_map=True,
        examples_as_sys_msg=True,
        reminder="sys",
        caches_by_default=True,
        extra_params={
            "max_tokens": 8192,
        },
    ),
    ModelSettings(
        "deepseek-chat",
        "diff",
        use_repo_map=True,
        examples_as_sys_msg=True,
        reminder="sys",
        extra_params={
            "max_tokens": 8192,
        },
    ),
    ModelSettings(
        "deepseek-coder",
        "diff",
        use_repo_map=True,
        examples_as_sys_msg=True,
        reminder="sys",
        caches_by_default=True,
        extra_params={
            "max_tokens": 8192,
        },
    ),
    ModelSettings(
        "openrouter/deepseek/deepseek-coder",
        "diff",
        use_repo_map=True,
        examples_as_sys_msg=True,
        reminder="sys",
    ),
    ModelSettings(
        "openrouter/openai/gpt-4o",
        "diff",
        weak_model_name="openrouter/openai/gpt-4o-mini",
        use_repo_map=True,
        lazy=True,
        reminder="sys",
        editor_edit_format="editor-diff",
    ),
    ModelSettings(
        "openai/o1-mini",
        "whole",
        weak_model_name="openai/gpt-4o-mini",
        editor_model_name="openai/gpt-4o",
        editor_edit_format="editor-diff",
        use_repo_map=True,
        reminder="user",
        use_system_prompt=False,
        use_temperature=False,
    ),
    ModelSettings(
        "azure/o1-mini",
        "whole",
        weak_model_name="azure/gpt-4o-mini",
        editor_model_name="azure/gpt-4o",
        editor_edit_format="editor-diff",
        use_repo_map=True,
        reminder="user",
        use_system_prompt=False,
        use_temperature=False,
    ),
    ModelSettings(
        "o1-mini",
        "whole",
        weak_model_name="gpt-4o-mini",
        editor_model_name="gpt-4o",
        editor_edit_format="editor-diff",
        use_repo_map=True,
        reminder="user",
        use_system_prompt=False,
        use_temperature=False,
    ),
    ModelSettings(
        "openai/o1-preview",
        "diff",
        weak_model_name="openai/gpt-4o-mini",
        editor_model_name="openai/gpt-4o",
        editor_edit_format="editor-diff",
        use_repo_map=True,
        reminder="user",
        use_system_prompt=False,
        use_temperature=False,
    ),
    ModelSettings(
        "azure/o1-preview",
        "diff",
        weak_model_name="azure/gpt-4o-mini",
        editor_model_name="azure/gpt-4o",
        editor_edit_format="editor-diff",
        use_repo_map=True,
        reminder="user",
        use_system_prompt=False,
        use_temperature=False,
    ),
    ModelSettings(
        "o1-preview",
        "architect",
        weak_model_name="gpt-4o-mini",
        editor_model_name="gpt-4o",
        editor_edit_format="editor-diff",
        use_repo_map=True,
        reminder="user",
        use_system_prompt=False,
        use_temperature=False,
    ),
    ModelSettings(
        "openrouter/openai/o1-mini",
        "whole",
        weak_model_name="openrouter/openai/gpt-4o-mini",
        editor_model_name="openrouter/openai/gpt-4o",
        editor_edit_format="editor-diff",
        use_repo_map=True,
        reminder="user",
        use_system_prompt=False,
        use_temperature=False,
        streaming=False,
    ),
    ModelSettings(
        "openrouter/openai/o1-preview",
        "diff",
        weak_model_name="openrouter/openai/gpt-4o-mini",
        editor_model_name="openrouter/openai/gpt-4o",
        editor_edit_format="editor-diff",
        use_repo_map=True,
        reminder="user",
        use_system_prompt=False,
        use_temperature=False,
        streaming=False,
    ),
    ModelSettings(
        "openrouter/qwen/qwen-2.5-coder-32b-instruct",
        "diff",
        weak_model_name="openrouter/qwen/qwen-2.5-coder-32b-instruct",
        editor_model_name="openrouter/qwen/qwen-2.5-coder-32b-instruct",
        editor_edit_format="editor-diff",
        use_repo_map=True,
    ),
]


class ModelInfoManager:
    MODEL_INFO_URL = (
        "https://raw.githubusercontent.com/BerriAI/litellm/main/"
        "model_prices_and_context_window.json"
    )
    CACHE_TTL = 60 * 60 * 24  # 24 hours

    def __init__(self):
        self.cache_dir = Path.home() / ".aider" / "caches"
        self.cache_file = self.cache_dir / "model_prices_and_context_window.json"
        self.content = None
        self._load_cache()

    def _load_cache(self):
        try:
            self.cache_dir.mkdir(parents=True, exist_ok=True)
            if self.cache_file.exists():
                cache_age = time.time() - self.cache_file.stat().st_mtime
                if cache_age < self.CACHE_TTL:
                    self.content = json.loads(self.cache_file.read_text())
        except OSError:
            pass

    def _update_cache(self):
        try:
            import requests

            response = requests.get(self.MODEL_INFO_URL, timeout=5)
            if response.status_code == 200:
                self.content = response.json()
                try:
                    self.cache_file.write_text(json.dumps(self.content, indent=4))
                except OSError:
                    pass
        except Exception as ex:
            print(str(ex))
            try:
                # Save empty dict to cache file on failure
                self.cache_file.write_text("{}")
            except OSError:
                pass

    def get_model_from_cached_json_db(self, model):
        if not self.content:
            self._update_cache()

        if not self.content:
            return dict()

<<<<<<< HEAD
def get_model_info(model):
    if not litellm._lazy_module:
        cache_dir = Path.home() / f".{APP_NAME.lower()}" / "caches"
        cache_file = cache_dir / "model_prices_and_context_window.json"
=======
        info = self.content.get(model, dict())
        if info:
            return info
>>>>>>> 37854156

        pieces = model.split("/")
        if len(pieces) == 2:
            info = self.content.get(pieces[1])
            if info and info.get("litellm_provider") == pieces[0]:
                return info

        return dict()

    def get_model_info(self, model):
        cached_info = self.get_model_from_cached_json_db(model)

        litellm_info = None
        if litellm._lazy_module or not cached_info:
            try:
                litellm_info = litellm.get_model_info(model)
            except Exception as ex:
                if "model_prices_and_context_window.json" not in str(ex):
                    print(str(ex))

        if litellm_info:
            return litellm_info

        return cached_info


model_info_manager = ModelInfoManager()


class Model(ModelSettings):
    def __init__(self, model, weak_model=None, editor_model=None, editor_edit_format=None):
        # Map any alias to its canonical name
        model = MODEL_ALIASES.get(model, model)

        self.name = model

        self.max_chat_history_tokens = 1024
        self.weak_model = None
        self.editor_model = None

        # Find the extra settings
        self.extra_model_settings = next(
            (ms for ms in MODEL_SETTINGS if ms.name == "aider/extra_params"), None
        )

        self.info = self.get_model_info(model)

        # Are all needed keys/params available?
        res = self.validate_environment()
        self.missing_keys = res.get("missing_keys")
        self.keys_in_environment = res.get("keys_in_environment")

        max_input_tokens = self.info.get("max_input_tokens") or 0
        if max_input_tokens < 32 * 1024:
            self.max_chat_history_tokens = 1024
        else:
            self.max_chat_history_tokens = 2 * 1024

        self.configure_model_settings(model)
        if weak_model is False:
            self.weak_model_name = None
        else:
            self.get_weak_model(weak_model)

        if editor_model is False:
            self.editor_model_name = None
        else:
            self.get_editor_model(editor_model, editor_edit_format)

    def get_model_info(self, model):
        return model_info_manager.get_model_info(model)

    def _copy_fields(self, source):
        """Helper to copy fields from a ModelSettings instance to self"""
        for field in fields(ModelSettings):
            val = getattr(source, field.name)
            setattr(self, field.name, val)

    def configure_model_settings(self, model):
        # Look for exact model match
        exact_match = False
        for ms in MODEL_SETTINGS:
            # direct match, or match "provider/<model>"
            if model == ms.name:
                self._copy_fields(ms)
                exact_match = True
                break  # Continue to apply overrides

        model = model.lower()

        # If no exact match, try generic settings
        if not exact_match:
            self.apply_generic_model_settings(model)

        # Apply override settings last if they exist
        if self.extra_model_settings and self.extra_model_settings.extra_params:
            # Initialize extra_params if it doesn't exist
            if not self.extra_params:
                self.extra_params = {}

            # Deep merge the extra_params dicts
            for key, value in self.extra_model_settings.extra_params.items():
                if isinstance(value, dict) and isinstance(self.extra_params.get(key), dict):
                    # For nested dicts, merge recursively
                    self.extra_params[key] = {**self.extra_params[key], **value}
                else:
                    # For non-dict values, simply update
                    self.extra_params[key] = value

    def apply_generic_model_settings(self, model):
        if ("llama3" in model or "llama-3" in model) and "70b" in model:
            self.edit_format = "diff"
            self.use_repo_map = True
            self.send_undo_reply = True
            self.examples_as_sys_msg = True
            return  # <--

        if "gpt-4-turbo" in model or ("gpt-4-" in model and "-preview" in model):
            self.edit_format = "udiff"
            self.use_repo_map = True
            self.send_undo_reply = True
            return  # <--

        if "gpt-4" in model or "claude-3-opus" in model:
            self.edit_format = "diff"
            self.use_repo_map = True
            self.send_undo_reply = True
            return  # <--

        if "gpt-3.5" in model or "gpt-4" in model:
            self.reminder = "sys"
            return  # <--

        if "3.5-sonnet" in model or "3-5-sonnet" in model:
            self.edit_format = "diff"
            self.use_repo_map = True
            self.examples_as_sys_msg = True
            self.reminder = "user"
            return  # <--

        if model.startswith("o1-") or "/o1-" in model:
            self.use_system_prompt = False
            self.use_temperature = False
            return  # <--

        if (
            "qwen" in model
            and "coder" in model
            and ("2.5" in model or "2-5" in model)
            and "32b" in model
        ):
            self.edit_format = "diff"
            self.editor_edit_format = "editor-diff"
            self.use_repo_map = True
            if model.startswith("ollama/") or model.startswith("ollama_chat/"):
                self.extra_params = dict(num_ctx=8 * 1024)
            return  # <--

        # use the defaults
        if self.edit_format == "diff":
            self.use_repo_map = True
            return  # <--

    def __str__(self):
        return self.name

    def get_weak_model(self, provided_weak_model_name):
        # If weak_model_name is provided, override the model settings
        if provided_weak_model_name:
            self.weak_model_name = provided_weak_model_name

        if not self.weak_model_name:
            self.weak_model = self
            return

        if self.weak_model_name == self.name:
            self.weak_model = self
            return

        self.weak_model = Model(
            self.weak_model_name,
            weak_model=False,
        )
        return self.weak_model

    def commit_message_models(self):
        return [self.weak_model, self]

    def get_editor_model(self, provided_editor_model_name, editor_edit_format):
        # If editor_model_name is provided, override the model settings
        if provided_editor_model_name:
            self.editor_model_name = provided_editor_model_name
        if editor_edit_format:
            self.editor_edit_format = editor_edit_format

        if not self.editor_model_name or self.editor_model_name == self.name:
            self.editor_model = self
        else:
            self.editor_model = Model(
                self.editor_model_name,
                editor_model=False,
            )

        if not self.editor_edit_format:
            self.editor_edit_format = self.editor_model.edit_format

        return self.editor_model

    def tokenizer(self, text):
        return litellm.encode(model=self.name, text=text)

    def token_count(self, messages):
        if type(messages) is list:
            try:
                return litellm.token_counter(model=self.name, messages=messages)
            except Exception as err:
                print(f"Unable to count tokens: {err}")
                return 0

        if not self.tokenizer:
            return

        if type(messages) is str:
            msgs = messages
        else:
            msgs = json.dumps(messages)

        try:
            return len(self.tokenizer(msgs))
        except Exception as err:
            print(f"Unable to count tokens: {err}")
            return 0

    def token_count_for_image(self, fname):
        """
        Calculate the token cost for an image assuming high detail.
        The token cost is determined by the size of the image.
        :param fname: The filename of the image.
        :return: The token cost for the image.
        """
        width, height = self.get_image_size(fname)

        # If the image is larger than 2048 in any dimension, scale it down to fit within 2048x2048
        max_dimension = max(width, height)
        if max_dimension > 2048:
            scale_factor = 2048 / max_dimension
            width = int(width * scale_factor)
            height = int(height * scale_factor)

        # Scale the image such that the shortest side is 768 pixels long
        min_dimension = min(width, height)
        scale_factor = 768 / min_dimension
        width = int(width * scale_factor)
        height = int(height * scale_factor)

        # Calculate the number of 512x512 tiles needed to cover the image
        tiles_width = math.ceil(width / 512)
        tiles_height = math.ceil(height / 512)
        num_tiles = tiles_width * tiles_height

        # Each tile costs 170 tokens, and there's an additional fixed cost of 85 tokens
        token_cost = num_tiles * 170 + 85
        return token_cost

    def get_image_size(self, fname):
        """
        Retrieve the size of an image.
        :param fname: The filename of the image.
        :return: A tuple (width, height) representing the image size in pixels.
        """
        with Image.open(fname) as img:
            return img.size

    def fast_validate_environment(self):
        """Fast path for common models. Avoids forcing litellm import."""

        model = self.name
        if model in OPENAI_MODELS or model.startswith("openai/"):
            var = "OPENAI_API_KEY"
        elif model in ANTHROPIC_MODELS or model.startswith("anthropic/"):
            var = "ANTHROPIC_API_KEY"
        else:
            return

        if os.environ.get(var):
            return dict(keys_in_environment=[var], missing_keys=[])

    def validate_environment(self):
        res = self.fast_validate_environment()
        if res:
            return res

        # https://github.com/BerriAI/litellm/issues/3190

        model = self.name
        res = litellm.validate_environment(model)
        if res["keys_in_environment"]:
            return res
        if res["missing_keys"]:
            return res

        provider = self.info.get("litellm_provider", "").lower()
        if provider == "cohere_chat":
            return validate_variables(["COHERE_API_KEY"])
        if provider == "gemini":
            return validate_variables(["GEMINI_API_KEY"])
        if provider == "groq":
            return validate_variables(["GROQ_API_KEY"])

        return res


def register_models(model_settings_fnames):
    files_loaded = []
    for model_settings_fname in model_settings_fnames:
        if not os.path.exists(model_settings_fname):
            continue

        if not Path(model_settings_fname).read_text().strip():
            continue

        try:
            with open(model_settings_fname, "r") as model_settings_file:
                model_settings_list = yaml.safe_load(model_settings_file)

            for model_settings_dict in model_settings_list:
                model_settings = ModelSettings(**model_settings_dict)
                existing_model_settings = next(
                    (ms for ms in MODEL_SETTINGS if ms.name == model_settings.name), None
                )

                if existing_model_settings:
                    MODEL_SETTINGS.remove(existing_model_settings)
                MODEL_SETTINGS.append(model_settings)
        except Exception as e:
            raise Exception(f"Error loading model settings from {model_settings_fname}: {e}")
        files_loaded.append(model_settings_fname)

    return files_loaded


def register_litellm_models(model_fnames):
    files_loaded = []
    for model_fname in model_fnames:
        if not os.path.exists(model_fname):
            continue

        try:
            data = Path(model_fname).read_text()
            if not data.strip():
                continue
            model_def = json5.loads(data)
            if not model_def:
                continue

            # only load litellm if we have actual data
            litellm._load_litellm()
            litellm.register_model(model_def)
        except Exception as e:
            raise Exception(f"Error loading model definition from {model_fname}: {e}")

        files_loaded.append(model_fname)

    return files_loaded


def validate_variables(vars):
    missing = []
    for var in vars:
        if var not in os.environ:
            missing.append(var)
    if missing:
        return dict(keys_in_environment=False, missing_keys=missing)
    return dict(keys_in_environment=True, missing_keys=missing)


def sanity_check_models(io, main_model):
    problem_main = sanity_check_model(io, main_model)

    problem_weak = None
    if main_model.weak_model and main_model.weak_model is not main_model:
        problem_weak = sanity_check_model(io, main_model.weak_model)

    problem_editor = None
    if (
        main_model.editor_model
        and main_model.editor_model is not main_model
        and main_model.editor_model is not main_model.weak_model
    ):
        problem_editor = sanity_check_model(io, main_model.editor_model)

    return problem_main or problem_weak or problem_editor


def sanity_check_model(io, model):
    show = False

    if model.missing_keys:
        show = True
        io.tool_warning(f"Warning: {model} expects these environment variables")
        for key in model.missing_keys:
            value = os.environ.get(key, "")
            status = "Set" if value else "Not set"
            io.tool_output(f"- {key}: {status}")

        if platform.system() == "Windows" or True:
            io.tool_output(
                "If you just set these environment variables using `setx` you may need to restart"
                " your terminal or command prompt for the changes to take effect."
            )

    elif not model.keys_in_environment:
        show = True
        io.tool_warning(f"Warning for {model}: Unknown which environment variables are required.")

    if not model.info:
        show = True
        io.tool_warning(
            f"Warning for {model}: Unknown context window size and costs, using sane defaults."
        )

        possible_matches = fuzzy_match_models(model.name)
        if possible_matches:
            io.tool_output("Did you mean one of these?")
            for match in possible_matches:
                io.tool_output(f"- {match}")

<<<<<<< HEAD
    if show:
        # TODO remove
        # io.tool_output(f"For more info, see: {urls.model_warnings}")
        io.tool_output(f"For more info, reach out dev team")

=======
>>>>>>> 37854156
    return show


def fuzzy_match_models(name):
    name = name.lower()

    chat_models = set()
    for model, attrs in litellm.model_cost.items():
        model = model.lower()
        if attrs.get("mode") != "chat":
            continue
        provider = attrs.get("litellm_provider", "").lower()
        if not provider:
            continue
        provider += "/"

        if model.startswith(provider):
            fq_model = model
        else:
            fq_model = provider + model

        chat_models.add(fq_model)
        chat_models.add(model)

    chat_models = sorted(chat_models)
    # exactly matching model
    # matching_models = [
    #    (fq,m) for fq,m in chat_models
    #    if name == fq or name == m
    # ]
    # if matching_models:
    #    return matching_models

    # Check for model names containing the name
    matching_models = [m for m in chat_models if name in m]
    if matching_models:
        return sorted(set(matching_models))

    # Check for slight misspellings
    models = set(chat_models)
    matching_models = difflib.get_close_matches(name, models, n=3, cutoff=0.8)

    return sorted(set(matching_models))


def print_matching_models(io, search):
    matches = fuzzy_match_models(search)
    if matches:
        io.tool_output(f'Models which match "{search}":')
        for model in matches:
            io.tool_output(f"- {model}")
    else:
        io.tool_output(f'No models match "{search}".')


def get_model_settings_as_yaml():
    import yaml

    model_settings_list = []
    for ms in MODEL_SETTINGS:
        model_settings_dict = {
            field.name: getattr(ms, field.name) for field in fields(ModelSettings)
        }
        model_settings_list.append(model_settings_dict)

    return yaml.dump(model_settings_list, default_flow_style=False)


def main():
    if len(sys.argv) < 2:
        print("Usage: python models.py <model_name> or python models.py --yaml")
        sys.exit(1)

    if sys.argv[1] == "--yaml":
        yaml_string = get_model_settings_as_yaml()
        print(yaml_string)
    else:
        model_name = sys.argv[1]
        matching_models = fuzzy_match_models(model_name)

        if matching_models:
            print(f"Matching models for '{model_name}':")
            for model in matching_models:
                print(model)
        else:
            print(f"No matching models found for '{model_name}'.")


if __name__ == "__main__":
    main()<|MERGE_RESOLUTION|>--- conflicted
+++ resolved
@@ -803,16 +803,9 @@
         if not self.content:
             return dict()
 
-<<<<<<< HEAD
-def get_model_info(model):
-    if not litellm._lazy_module:
-        cache_dir = Path.home() / f".{APP_NAME.lower()}" / "caches"
-        cache_file = cache_dir / "model_prices_and_context_window.json"
-=======
         info = self.content.get(model, dict())
         if info:
             return info
->>>>>>> 37854156
 
         pieces = model.split("/")
         if len(pieces) == 2:
@@ -1240,14 +1233,6 @@
             for match in possible_matches:
                 io.tool_output(f"- {match}")
 
-<<<<<<< HEAD
-    if show:
-        # TODO remove
-        # io.tool_output(f"For more info, see: {urls.model_warnings}")
-        io.tool_output(f"For more info, reach out dev team")
-
-=======
->>>>>>> 37854156
     return show
 
 
